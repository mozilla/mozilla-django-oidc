--- conflicted
+++ resolved
@@ -12,29 +12,13 @@
 from django.utils.module_loading import import_string
 
 from mozilla_django_oidc.auth import OIDCAuthenticationBackend
-<<<<<<< HEAD
-from mozilla_django_oidc.utils import (absolutify,
-                                       add_state_and_nonce_to_session,
-                                       add_state_to_cookie,
-                                       import_from_settings)
-
-from urllib.parse import quote, urlencode
-
-try:
-    # Python 3.7 or later
-    from re import Pattern as re_Pattern
-except ImportError:
-    # Python 3.6 or earlier
-    from re import _pattern_type as re_Pattern
-
-=======
 from mozilla_django_oidc.utils import (
     absolutify,
     add_state_and_verifier_and_nonce_to_session,
+    add_state_to_cookie,
     generate_code_challenge,
     import_from_settings,
 )
->>>>>>> 107805c7
 
 LOGGER = logging.getLogger(__name__)
 
