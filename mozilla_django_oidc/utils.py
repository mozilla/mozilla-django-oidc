--- conflicted
+++ resolved
@@ -139,18 +139,10 @@
     # If the number of State/Nonce combinations reaches a certain threshold, remove the oldest
     # state by finding out
     # which element has the oldest "add_on" time.
-<<<<<<< HEAD
-
-    # I think we can't do this as an OrderedDict because of the way
-    # Django stores session info?
-    limit = import_from_settings('OIDC_MAX_STATES', 50)
-    if len(request.session['oidc_states']) >= limit:
-=======
     limit = import_from_settings("OIDC_MAX_STATES", 50)
     if len(request.session["oidc_states"]) >= limit:
->>>>>>> 107805c7
         LOGGER.info(
-            'User has more than {} "oidc_states" in his session, '
+            'User has more than {} "oidc_states" in their session, '
             "deleting the oldest one!".format(limit)
         )
         oldest_state = None
@@ -162,10 +154,10 @@
         if oldest_state:
             del request.session["oidc_states"][oldest_state]
 
-<<<<<<< HEAD
-    request.session['oidc_states'][state] = {
-        'nonce': nonce,
-        'added_on': time.time(),
+    request.session["oidc_states"][state] = {
+        "code_verifier": code_verifier,
+        "nonce": nonce,
+        "added_on": time.time(),
     }
 
 
@@ -176,11 +168,4 @@
     # TODO: add test cookie. If no cookie, end all sessions
     response.set_signed_cookie('oidc_state', state)
 
-    return response
-=======
-    request.session["oidc_states"][state] = {
-        "code_verifier": code_verifier,
-        "nonce": nonce,
-        "added_on": time.time(),
-    }
->>>>>>> 107805c7
+    return response