import base64
import hashlib
import json
import logging
<<<<<<< HEAD
import requests
from requests.auth import HTTPBasicAuth
# logindotgov-oidc
import secrets
import time
import jwt
# /logindotgov-oidc
=======
>>>>>>> 107805c7

import inspect
import requests
from django.contrib.auth import get_user_model
from django.contrib.auth.backends import ModelBackend
from django.core.exceptions import ImproperlyConfigured, SuspiciousOperation
from django.urls import reverse
from django.utils.encoding import force_bytes, smart_bytes, smart_str
from django.utils.module_loading import import_string
from josepy.b64 import b64decode
from josepy.jwk import JWK
from josepy.jws import JWS, Header
from requests.auth import HTTPBasicAuth
from requests.exceptions import HTTPError

from mozilla_django_oidc.utils import absolutify, import_from_settings

LOGGER = logging.getLogger(__name__)


<<<<<<< HEAD
def default_username_algo(unique_identifier):
    """Generate username for the Django user.

    :arg str/unicode unique_identifier: the unique_identifier to use to generate a username
=======
def default_username_algo(email, claims=None):
    """Generate username for the Django user.

    :arg str/unicode email: the email address to use to generate a username
    :arg dic claims: the claims from your OIDC provider, currently unused
>>>>>>> 107805c7

    :returns: str/unicode

    """
    # bluntly stolen from django-browserid
    # store the username as a base64 encoded sha224 of the unique_identifier
    # this protects against data leakage because usernames are often
    # treated as public identifiers (so we can't use the unique_identifier).
    username = base64.urlsafe_b64encode(
<<<<<<< HEAD
        hashlib.sha1(force_bytes(unique_identifier)).digest()
    ).rstrip(b'=')
=======
        hashlib.sha1(force_bytes(email)).digest()
    ).rstrip(b"=")
>>>>>>> 107805c7

    return smart_str(username)


class OIDCAuthenticationBackend(ModelBackend):
    """Override Django's authentication."""

    def __init__(self, *args, **kwargs):
        """Initialize settings."""
<<<<<<< HEAD
        # OP = OIDC provider, or identity provider
        self.OIDC_OP_TOKEN_ENDPOINT = self.get_settings('OIDC_OP_TOKEN_ENDPOINT')
        self.OIDC_OP_USER_ENDPOINT = self.get_settings('OIDC_OP_USER_ENDPOINT')
        self.OIDC_OP_JWKS_ENDPOINT = self.get_settings('OIDC_OP_JWKS_ENDPOINT', None)
        # Sometimes the OP has a different label for the unique ID
        self.OIDC_OP_UNIQUE_IDENTIFIER = self.get_settings('OIDC_OP_UNIQUE_IDENTIFIER', 'email')
        self.OIDC_OP_CLIENT_AUTH_METHOD = self.get_settings(
            'OIDC_OP_CLIENT_AUTH_METHOD', 'implicit_flow'
        )
        # RP = Relying Party, or web app
        self.OIDC_RP_CLIENT_ID = self.get_settings('OIDC_RP_CLIENT_ID')
        self.OIDC_RP_CLIENT_SECRET = self.get_settings('OIDC_RP_CLIENT_SECRET')
        self.OIDC_RP_SIGN_ALGO = self.get_settings('OIDC_RP_SIGN_ALGO', 'HS256')
        self.OIDC_RP_IDP_SIGN_KEY = self.get_settings('OIDC_RP_IDP_SIGN_KEY', None)
        self.OIDC_RP_UNIQUE_IDENTIFIER = self.get_settings('OIDC_RP_UNIQUE_IDENTIFIER', 'email')

        if (self.OIDC_RP_SIGN_ALGO.startswith('RS') and
                (self.OIDC_RP_IDP_SIGN_KEY is None and self.OIDC_OP_JWKS_ENDPOINT is None)):
            msg = '{} alg requires OIDC_RP_IDP_SIGN_KEY or OIDC_OP_JWKS_ENDPOINT to be configured.'
=======
        self.OIDC_OP_TOKEN_ENDPOINT = self.get_settings("OIDC_OP_TOKEN_ENDPOINT")
        self.OIDC_OP_USER_ENDPOINT = self.get_settings("OIDC_OP_USER_ENDPOINT")
        self.OIDC_OP_JWKS_ENDPOINT = self.get_settings("OIDC_OP_JWKS_ENDPOINT", None)
        self.OIDC_RP_CLIENT_ID = self.get_settings("OIDC_RP_CLIENT_ID")
        self.OIDC_RP_CLIENT_SECRET = self.get_settings("OIDC_RP_CLIENT_SECRET")
        self.OIDC_RP_SIGN_ALGO = self.get_settings("OIDC_RP_SIGN_ALGO", "HS256")
        self.OIDC_RP_IDP_SIGN_KEY = self.get_settings("OIDC_RP_IDP_SIGN_KEY", None)

        if (
            self.OIDC_RP_SIGN_ALGO.startswith("RS")
            or self.OIDC_RP_SIGN_ALGO.startswith("ES")
        ) and (
            self.OIDC_RP_IDP_SIGN_KEY is None and self.OIDC_OP_JWKS_ENDPOINT is None
        ):
            msg = "{} alg requires OIDC_RP_IDP_SIGN_KEY or OIDC_OP_JWKS_ENDPOINT to be configured."
>>>>>>> 107805c7
            raise ImproperlyConfigured(msg.format(self.OIDC_RP_SIGN_ALGO))

        self.UserModel = get_user_model()

    @staticmethod
    def get_settings(attr, *args):
        return import_from_settings(attr, *args)

    def get_idp_unique_id_value(self, claims):
        """Helper method to clarify whether we're using OP or RP unique ID"""
        return claims.get(self.OIDC_OP_UNIQUE_IDENTIFIER)

    def describe_user_by_claims(self, claims):
<<<<<<< HEAD
        unique_identifier_value = self.get_idp_unique_id_value(claims)
        return '{} {}'.format(self.OIDC_RP_UNIQUE_IDENTIFIER, unique_identifier_value)

    def filter_users_by_claims(self, claims):
        """Return all users matching the specified unique identifier."""
        # Get the unique ID value from IDP
        unique_identifier_value = self.get_idp_unique_id_value(claims)
        if not unique_identifier_value:
=======
        email = claims.get("email")
        return "email {}".format(email)

    def filter_users_by_claims(self, claims):
        """Return all users matching the specified email."""
        email = claims.get("email")
        if not email:
>>>>>>> 107805c7
            return self.UserModel.objects.none()
        # Use the app label to filter
        filter_label = self.OIDC_RP_UNIQUE_IDENTIFIER + "__iexact"
        kwargs = {filter_label: unique_identifier_value}
        filtered_users = self.UserModel.objects.filter(**kwargs)

        return filtered_users

    def verify_claims(self, claims):
        """Verify the provided claims to decide if authentication should be allowed."""

<<<<<<< HEAD
        # Scopes are user attributes requested, not necessarily claims
        scopes = self.get_settings('OIDC_RP_SCOPES', 'openid email')

        if 'email' in scopes.split():
            return 'email' in claims
=======
        # Verify claims required by default configuration
        scopes = self.get_settings("OIDC_RP_SCOPES", "openid email")
        if "email" in scopes.split():
            return "email" in claims
>>>>>>> 107805c7

        LOGGER.warning(
            "Custom OIDC_RP_SCOPES defined. "
            "You need to override `verify_claims` for custom claims verification."
        )

        return True

    def create_user(self, claims):
        """Return object for a newly created user account."""
        email = claims.get("email")
        username = self.get_username(claims)

        # Create user with custom values if they're specified
        if not (
            (self.OIDC_RP_UNIQUE_IDENTIFIER == 'email') or
            (self.OIDC_RP_UNIQUE_IDENTIFIER == 'username')
        ):
            # { app_field: idp_field}
            # { "uuid": "sub_value"}
            extra_params = {self.OIDC_RP_UNIQUE_IDENTIFIER: self.get_idp_unique_id_value(claims)}
        else:
            extra_params = {}

        return self.UserModel.objects.create_user(
            username,
            email=email,
            **extra_params
        )

    def get_username(self, claims):
        """Generate username based on claims."""
        # bluntly stolen from django-browserid
        # https://github.com/mozilla/django-browserid/blob/master/django_browserid/auth.py

        username_algo = self.get_settings("OIDC_USERNAME_ALGO", None)

        if username_algo:
            if isinstance(username_algo, str):
                username_algo = import_string(username_algo)
<<<<<<< HEAD
            return username_algo(self.get_idp_unique_id_value(claims))

        return default_username_algo(self.get_idp_unique_id_value(claims))
=======
            if len(inspect.getfullargspec(username_algo).args) == 1:
                # this is for backwards compatibility only
                return username_algo(claims.get("email"))
            else:
                # also pass the claims to the custom user name algo
                return username_algo(claims.get("email"), claims)

        return default_username_algo(claims.get("email"), claims)
>>>>>>> 107805c7

    def update_user(self, user, claims):
        """Update existing user with new email, if necessary save, and return user"""

        user.email = claims.get("email")
        user.save()
        return user

    def _verify_jws(self, payload, key):
        """Verify the given JWS payload with the given key and return the payload"""
        jws = JWS.from_compact(payload)

        try:
            alg = jws.signature.combined.alg.name
        except KeyError:
            msg = "No alg value found in header"
            raise SuspiciousOperation(msg)

        if alg != self.OIDC_RP_SIGN_ALGO:
            msg = (
                "The provider algorithm {!r} does not match the client's "
                "OIDC_RP_SIGN_ALGO.".format(alg)
            )
            raise SuspiciousOperation(msg)

        if isinstance(key, str):
            # Use smart_bytes here since the key string comes from settings.
            jwk = JWK.load(smart_bytes(key))
        else:
            # The key is a json returned from the IDP JWKS endpoint.
            jwk = JWK.from_json(key)

        if not jws.verify(jwk):
            msg = "JWS token verification failed."
            raise SuspiciousOperation(msg)

        return jws.payload

    def retrieve_matching_jwk(self, token):
        """Get the signing key by exploring the JWKS endpoint of the OP."""
        response_jwks = requests.get(
            self.OIDC_OP_JWKS_ENDPOINT,
            verify=self.get_settings("OIDC_VERIFY_SSL", True),
            timeout=self.get_settings("OIDC_TIMEOUT", None),
            proxies=self.get_settings("OIDC_PROXY", None),
        )
        response_jwks.raise_for_status()
        jwks = response_jwks.json()

        # Compute the current header from the given token to find a match
        jws = JWS.from_compact(token)
        json_header = jws.signature.protected
        header = Header.json_loads(json_header)

        key = None
        for jwk in jwks["keys"]:
            if import_from_settings("OIDC_VERIFY_KID", True) and jwk[
                "kid"
            ] != smart_str(header.kid):
                continue
            if "alg" in jwk and jwk["alg"] != smart_str(header.alg):
                continue
            key = jwk
        if key is None:
            raise SuspiciousOperation("Could not find a valid JWKS.")
        return key

    def get_payload_data(self, token, key):
        """Helper method to get the payload of the JWT token."""
        if self.get_settings("OIDC_ALLOW_UNSECURED_JWT", False):
            header, payload_data, signature = token.split(b".")
            header = json.loads(smart_str(b64decode(header)))

            # If config allows unsecured JWTs check the header and return the decoded payload
            if "alg" in header and header["alg"] == "none":
                return b64decode(payload_data)

        # By default fallback to verify JWT signatures
        return self._verify_jws(token, key)

    def verify_token(self, token, **kwargs):
        """Validate the token signature."""
        nonce = kwargs.get("nonce")

        token = force_bytes(token)
        if self.OIDC_RP_SIGN_ALGO.startswith("RS") or self.OIDC_RP_SIGN_ALGO.startswith(
            "ES"
        ):
            if self.OIDC_RP_IDP_SIGN_KEY is not None:
                key = self.OIDC_RP_IDP_SIGN_KEY
            else:
                key = self.retrieve_matching_jwk(token)
        else:
            key = self.OIDC_RP_CLIENT_SECRET

        payload_data = self.get_payload_data(token, key)

        # The 'token' will always be a byte string since it's
        # the result of base64.urlsafe_b64decode().
        # The payload is always the result of base64.urlsafe_b64decode().
        # In Python 3 and 2, that's always a byte string.
        # In Python3.6, the json.loads() function can accept a byte string
        # as it will automagically decode it to a unicode string before
        # deserializing https://bugs.python.org/issue17909
        payload = json.loads(payload_data.decode("utf-8"))
        token_nonce = payload.get("nonce")

        if self.get_settings("OIDC_USE_NONCE", True) and nonce != token_nonce:
            msg = "JWT Nonce verification failed."
            raise SuspiciousOperation(msg)
        return payload

    def get_token(self, payload):
        """Return token object as a dictionary.
        Borrowed from logindotgov-oidc, modified
        https://github.com/trussworks/logindotgov-oidc-py
        """

        if self.OIDC_OP_CLIENT_AUTH_METHOD == "private_key_jwt":
            jwt_args = {
                "iss": self.OIDC_RP_CLIENT_ID,
                "sub": self.OIDC_RP_CLIENT_ID,
                "aud": self.OIDC_OP_TOKEN_ENDPOINT,
                "jti": secrets.token_hex(16),
                "exp": int(time.time()) + 300,  # 5 minutes from now
            }

            # Client secret needs to be pem-encoded string
            encoded_jwt = jwt.encode(
                jwt_args,
                self.OIDC_RP_CLIENT_SECRET,
                algorithm=self.OIDC_RP_SIGN_ALGO
            )

            token_payload = {
                "client_assertion": encoded_jwt,
                "client_assertion_type": "urn:ietf:params:oauth:client-assertion-type:jwt-bearer",
                "code": payload.get("code"),
                "grant_type": "authorization_code",
            }

            response = requests.post(self.OIDC_OP_TOKEN_ENDPOINT, data=token_payload)
            return response.json()

        # Default implementation
        auth = None
        if self.get_settings("OIDC_TOKEN_USE_BASIC_AUTH", False):
            # When Basic auth is defined, create the Auth Header and remove secret from payload.
            user = payload.get("client_id")
            pw = payload.get("client_secret")

            auth = HTTPBasicAuth(user, pw)
            del payload["client_secret"]

        response = requests.post(
            self.OIDC_OP_TOKEN_ENDPOINT,
            data=payload,
            auth=auth,
            verify=self.get_settings("OIDC_VERIFY_SSL", True),
            timeout=self.get_settings("OIDC_TIMEOUT", None),
            proxies=self.get_settings("OIDC_PROXY", None),
        )
        self.raise_token_response_error(response)
        return response.json()

    def raise_token_response_error(self, response):
        """Raises :class:`HTTPError`, if one occurred.
        as per: https://datatracker.ietf.org/doc/html/rfc6749#section-5.2
        """
        # if there wasn't an error all is good
        if response.status_code == 200:
            return
        # otherwise something is up...
        http_error_msg = (
            f"Get Token Error (url: {response.url}, "
            f"status: {response.status_code}, "
            f"body: {response.text})"
        )
        raise HTTPError(http_error_msg, response=response)

    def get_userinfo(self, access_token, id_token, payload):
        """Return user details dictionary. The id_token and payload are not used in
        the default implementation, but may be used when overriding this method"""

        user_response = requests.get(
            self.OIDC_OP_USER_ENDPOINT,
            headers={"Authorization": "Bearer {0}".format(access_token)},
            verify=self.get_settings("OIDC_VERIFY_SSL", True),
            timeout=self.get_settings("OIDC_TIMEOUT", None),
            proxies=self.get_settings("OIDC_PROXY", None),
        )
        user_response.raise_for_status()
        return user_response.json()

    def authenticate(self, request, **kwargs):
        """Authenticates a user based on the OIDC code flow."""

        self.request = request
        if not self.request:
            return None

        state = self.request.GET.get("state")
        code = self.request.GET.get("code")
        nonce = kwargs.pop("nonce", None)
        code_verifier = kwargs.pop("code_verifier", None)

        if not code or not state:
            return None

        reverse_url = self.get_settings(
            "OIDC_AUTHENTICATION_CALLBACK_URL", "oidc_authentication_callback"
        )

        redirect_uri = absolutify(self.request, reverse(reverse_url))

        token_payload = {
<<<<<<< HEAD
            'client_id': self.OIDC_RP_CLIENT_ID,
            'client_secret': self.OIDC_RP_CLIENT_SECRET,
            'grant_type': 'authorization_code',
            'code': code,
            'redirect_uri': redirect_uri,
=======
            "client_id": self.OIDC_RP_CLIENT_ID,
            "client_secret": self.OIDC_RP_CLIENT_SECRET,
            "grant_type": "authorization_code",
            "code": code,
            "redirect_uri": absolutify(self.request, reverse(reverse_url)),
>>>>>>> 107805c7
        }

        # Send code_verifier with token request if using PKCE
        if code_verifier is not None:
            token_payload.update({"code_verifier": code_verifier})

        # Get the token
        token_info = self.get_token(token_payload)
        id_token = token_info.get("id_token")
        access_token = token_info.get("access_token")

        # Validate the token
        payload = self.verify_token(id_token, nonce=nonce)

        if payload:
            self.store_tokens(access_token, id_token)
            try:
                return self.get_or_create_user(access_token, id_token, payload)
            except SuspiciousOperation as exc:
                LOGGER.warning("failed to get or create user: %s", exc)
                return None

        return None

    def store_tokens(self, access_token, id_token):
        """Store OIDC tokens."""
        session = self.request.session

        if self.get_settings("OIDC_STORE_ACCESS_TOKEN", False):
            session["oidc_access_token"] = access_token

        if self.get_settings("OIDC_STORE_ID_TOKEN", False):
            session["oidc_id_token"] = id_token

    def get_or_create_user(self, access_token, id_token, payload):
        """Returns a User instance if 1 user is found. Creates a user if not found
        and configured to do so. Returns nothing if multiple users are matched."""

        user_info = self.get_userinfo(access_token, id_token, payload)

        claims_verified = self.verify_claims(user_info)
        if not claims_verified:
            msg = "Claims verification failed"
            raise SuspiciousOperation(msg)

        # unique identifier-based filtering
        users = self.filter_users_by_claims(user_info)

        if len(users) == 1:
            return self.update_user(users[0], user_info)
        elif len(users) > 1:
            # In the rare case that two user accounts have the same unique identifier,
            # bail. Randomly selecting one seems really wrong.
            msg = "Multiple users returned"
            raise SuspiciousOperation(msg)
        elif self.get_settings("OIDC_CREATE_USER", True):
            user = self.create_user(user_info)
            return user
        else:
            LOGGER.debug(
                "Login failed: No user with %s found, and " "OIDC_CREATE_USER is False",
                self.describe_user_by_claims(user_info),
            )
            return None

    def get_user(self, user_id):
        """Return a user based on the id."""

        try:
            return self.UserModel.objects.get(pk=user_id)
        except self.UserModel.DoesNotExist:
            return None<|MERGE_RESOLUTION|>--- conflicted
+++ resolved
@@ -2,7 +2,6 @@
 import hashlib
 import json
 import logging
-<<<<<<< HEAD
 import requests
 from requests.auth import HTTPBasicAuth
 # logindotgov-oidc
@@ -10,11 +9,8 @@
 import time
 import jwt
 # /logindotgov-oidc
-=======
->>>>>>> 107805c7
 
 import inspect
-import requests
 from django.contrib.auth import get_user_model
 from django.contrib.auth.backends import ModelBackend
 from django.core.exceptions import ImproperlyConfigured, SuspiciousOperation
@@ -24,7 +20,6 @@
 from josepy.b64 import b64decode
 from josepy.jwk import JWK
 from josepy.jws import JWS, Header
-from requests.auth import HTTPBasicAuth
 from requests.exceptions import HTTPError
 
 from mozilla_django_oidc.utils import absolutify, import_from_settings
@@ -32,18 +27,11 @@
 LOGGER = logging.getLogger(__name__)
 
 
-<<<<<<< HEAD
-def default_username_algo(unique_identifier):
+def default_username_algo(unique_identifier, claims=None):
     """Generate username for the Django user.
 
     :arg str/unicode unique_identifier: the unique_identifier to use to generate a username
-=======
-def default_username_algo(email, claims=None):
-    """Generate username for the Django user.
-
-    :arg str/unicode email: the email address to use to generate a username
     :arg dic claims: the claims from your OIDC provider, currently unused
->>>>>>> 107805c7
 
     :returns: str/unicode
 
@@ -53,13 +41,8 @@
     # this protects against data leakage because usernames are often
     # treated as public identifiers (so we can't use the unique_identifier).
     username = base64.urlsafe_b64encode(
-<<<<<<< HEAD
         hashlib.sha1(force_bytes(unique_identifier)).digest()
-    ).rstrip(b'=')
-=======
-        hashlib.sha1(force_bytes(email)).digest()
     ).rstrip(b"=")
->>>>>>> 107805c7
 
     return smart_str(username)
 
@@ -69,7 +52,6 @@
 
     def __init__(self, *args, **kwargs):
         """Initialize settings."""
-<<<<<<< HEAD
         # OP = OIDC provider, or identity provider
         self.OIDC_OP_TOKEN_ENDPOINT = self.get_settings('OIDC_OP_TOKEN_ENDPOINT')
         self.OIDC_OP_USER_ENDPOINT = self.get_settings('OIDC_OP_USER_ENDPOINT')
@@ -86,18 +68,6 @@
         self.OIDC_RP_IDP_SIGN_KEY = self.get_settings('OIDC_RP_IDP_SIGN_KEY', None)
         self.OIDC_RP_UNIQUE_IDENTIFIER = self.get_settings('OIDC_RP_UNIQUE_IDENTIFIER', 'email')
 
-        if (self.OIDC_RP_SIGN_ALGO.startswith('RS') and
-                (self.OIDC_RP_IDP_SIGN_KEY is None and self.OIDC_OP_JWKS_ENDPOINT is None)):
-            msg = '{} alg requires OIDC_RP_IDP_SIGN_KEY or OIDC_OP_JWKS_ENDPOINT to be configured.'
-=======
-        self.OIDC_OP_TOKEN_ENDPOINT = self.get_settings("OIDC_OP_TOKEN_ENDPOINT")
-        self.OIDC_OP_USER_ENDPOINT = self.get_settings("OIDC_OP_USER_ENDPOINT")
-        self.OIDC_OP_JWKS_ENDPOINT = self.get_settings("OIDC_OP_JWKS_ENDPOINT", None)
-        self.OIDC_RP_CLIENT_ID = self.get_settings("OIDC_RP_CLIENT_ID")
-        self.OIDC_RP_CLIENT_SECRET = self.get_settings("OIDC_RP_CLIENT_SECRET")
-        self.OIDC_RP_SIGN_ALGO = self.get_settings("OIDC_RP_SIGN_ALGO", "HS256")
-        self.OIDC_RP_IDP_SIGN_KEY = self.get_settings("OIDC_RP_IDP_SIGN_KEY", None)
-
         if (
             self.OIDC_RP_SIGN_ALGO.startswith("RS")
             or self.OIDC_RP_SIGN_ALGO.startswith("ES")
@@ -105,7 +75,6 @@
             self.OIDC_RP_IDP_SIGN_KEY is None and self.OIDC_OP_JWKS_ENDPOINT is None
         ):
             msg = "{} alg requires OIDC_RP_IDP_SIGN_KEY or OIDC_OP_JWKS_ENDPOINT to be configured."
->>>>>>> 107805c7
             raise ImproperlyConfigured(msg.format(self.OIDC_RP_SIGN_ALGO))
 
         self.UserModel = get_user_model()
@@ -119,7 +88,6 @@
         return claims.get(self.OIDC_OP_UNIQUE_IDENTIFIER)
 
     def describe_user_by_claims(self, claims):
-<<<<<<< HEAD
         unique_identifier_value = self.get_idp_unique_id_value(claims)
         return '{} {}'.format(self.OIDC_RP_UNIQUE_IDENTIFIER, unique_identifier_value)
 
@@ -128,15 +96,6 @@
         # Get the unique ID value from IDP
         unique_identifier_value = self.get_idp_unique_id_value(claims)
         if not unique_identifier_value:
-=======
-        email = claims.get("email")
-        return "email {}".format(email)
-
-    def filter_users_by_claims(self, claims):
-        """Return all users matching the specified email."""
-        email = claims.get("email")
-        if not email:
->>>>>>> 107805c7
             return self.UserModel.objects.none()
         # Use the app label to filter
         filter_label = self.OIDC_RP_UNIQUE_IDENTIFIER + "__iexact"
@@ -148,18 +107,10 @@
     def verify_claims(self, claims):
         """Verify the provided claims to decide if authentication should be allowed."""
 
-<<<<<<< HEAD
-        # Scopes are user attributes requested, not necessarily claims
-        scopes = self.get_settings('OIDC_RP_SCOPES', 'openid email')
-
-        if 'email' in scopes.split():
-            return 'email' in claims
-=======
         # Verify claims required by default configuration
         scopes = self.get_settings("OIDC_RP_SCOPES", "openid email")
         if "email" in scopes.split():
             return "email" in claims
->>>>>>> 107805c7
 
         LOGGER.warning(
             "Custom OIDC_RP_SCOPES defined. "
@@ -200,20 +151,14 @@
         if username_algo:
             if isinstance(username_algo, str):
                 username_algo = import_string(username_algo)
-<<<<<<< HEAD
-            return username_algo(self.get_idp_unique_id_value(claims))
-
-        return default_username_algo(self.get_idp_unique_id_value(claims))
-=======
             if len(inspect.getfullargspec(username_algo).args) == 1:
                 # this is for backwards compatibility only
-                return username_algo(claims.get("email"))
+                return username_algo(self.get_idp_unique_id_value(claims))
             else:
                 # also pass the claims to the custom user name algo
-                return username_algo(claims.get("email"), claims)
-
-        return default_username_algo(claims.get("email"), claims)
->>>>>>> 107805c7
+                return username_algo(self.get_idp_unique_id_value(claims), claims)
+
+        return default_username_algo(self.get_idp_unique_id_value(claims), claims)
 
     def update_user(self, user, claims):
         """Update existing user with new email, if necessary save, and return user"""
@@ -430,19 +375,12 @@
         redirect_uri = absolutify(self.request, reverse(reverse_url))
 
         token_payload = {
-<<<<<<< HEAD
             'client_id': self.OIDC_RP_CLIENT_ID,
             'client_secret': self.OIDC_RP_CLIENT_SECRET,
             'grant_type': 'authorization_code',
             'code': code,
             'redirect_uri': redirect_uri,
-=======
-            "client_id": self.OIDC_RP_CLIENT_ID,
-            "client_secret": self.OIDC_RP_CLIENT_SECRET,
-            "grant_type": "authorization_code",
-            "code": code,
-            "redirect_uri": absolutify(self.request, reverse(reverse_url)),
->>>>>>> 107805c7
+            # upstream:  "redirect_uri": absolutify(self.request, reverse(reverse_url)),
         }
 
         # Send code_verifier with token request if using PKCE
