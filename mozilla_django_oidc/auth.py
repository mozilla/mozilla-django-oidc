--- conflicted
+++ resolved
@@ -59,20 +59,10 @@
         self.OIDC_RP_SIGN_ALGO = import_from_settings('OIDC_RP_SIGN_ALGO', 'HS256')
         self.OIDC_RP_IDP_SIGN_KEY = import_from_settings('OIDC_RP_IDP_SIGN_KEY', None)
 
-<<<<<<< HEAD
-        if self.OIDC_RP_SIGN_ALGO.startswith('RS') and (
-            self.OIDC_RP_IDP_SIGN_KEY is None and
-            self.OIDC_OP_JWKS_ENDPOINT is None
-        ):
-            raise ImproperlyConfigured('RS signing algorithm requires '
-                                       'the IDP Signing key or '
-                                       'the IP jwks endpoint')
-=======
         if (self.OIDC_RP_SIGN_ALGO.startswith('RS') and
                 (self.OIDC_RP_IDP_SIGN_KEY is None and self.OIDC_OP_JWKS_ENDPOINT is None)):
             msg = '{} alg requires OIDC_RP_IDP_SIGN_KEY or OIDC_OP_JWKS_ENDPOINT to be configured.'
             raise ImproperlyConfigured(msg.format(self.OIDC_RP_SIGN_ALGO))
->>>>>>> cd84d401
 
         self.UserModel = get_user_model()
 
@@ -122,7 +112,17 @@
     def _verify_jws(self, payload, key):
         """Verify the given JWS payload with the given key and return the payload"""
         jws = JWS.from_compact(payload)
-<<<<<<< HEAD
+
+        try:
+            alg = jws.signature.combined.alg.name
+        except KeyError:
+            msg = 'No alg value found in header'
+            raise SuspiciousOperation(msg)
+
+        if alg != self.OIDC_RP_SIGN_ALGO:
+            msg = "The provider algorithm {!r} does not match the client's " \
+                  "OIDC_RP_SIGN_ALGO.".format(alg)
+            raise SuspiciousOperation(msg)
 
         if isinstance(key, six.string_types):
             # Use smart_bytes here since the key string comes from settings.
@@ -134,40 +134,11 @@
         if not jws.verify(jwk):
             msg = 'JWS token verification failed.'
             raise SuspiciousOperation(msg)
-=======
->>>>>>> cd84d401
-
-        try:
-            alg = jws.signature.combined.alg.name
-        except KeyError:
-            msg = 'No alg value found in header'
-            raise SuspiciousOperation(msg)
-
-        if alg != self.OIDC_RP_SIGN_ALGO:
-            msg = "The provider algorithm {!r} does not match the client's " \
-                  "OIDC_RP_SIGN_ALGO.".format(alg)
-            raise SuspiciousOperation(msg)
-
-        if isinstance(key, six.string_types):
-            # Use smart_bytes here since the key string comes from settings.
-            jwk = JWK.load(smart_bytes(key))
-        else:
-            # The key is a json returned from the IDP JWKS endpoint.
-            jwk = JWK.from_json(key)
-
-        if not jws.verify(jwk):
-            msg = 'JWS token verification failed.'
-            raise SuspiciousOperation(msg)
 
         return jws.payload
 
     def retrieve_matching_jwk(self, token):
-<<<<<<< HEAD
-        """Get the signing key by exploring the jwks endpoint of the identity
-        provider."""
-=======
         """Get the signing key by exploring the JWKS endpoint of the OP."""
->>>>>>> cd84d401
         response_jwks = requests.get(
             self.OIDC_OP_JWKS_ENDPOINT,
             verify=import_from_settings('OIDC_VERIFY_SSL', True)
@@ -182,23 +153,15 @@
 
         key = None
         for jwk in jwks['keys']:
-<<<<<<< HEAD
-            if (jwk['alg'] == smart_text(header.alg) and
-                    jwk['kid'] == smart_text(header.kid)):
-                key = jwk
-=======
             if jwk['kid'] != smart_text(header.kid):
                 continue
             if 'alg' in jwk and jwk['alg'] != smart_text(header.alg):
                 raise SuspiciousOperation('alg values do not match.')
             key = jwk
->>>>>>> cd84d401
         if key is None:
             raise SuspiciousOperation('Could not find a valid JWKS.')
         return key
 
-<<<<<<< HEAD
-=======
     def get_payload_data(self, token, key):
         """Helper method to get the payload of the JWT token."""
         if import_from_settings('OIDC_ALLOW_UNSECURED_JWT', False):
@@ -212,7 +175,6 @@
         # By default fallback to verify JWT signatures
         return self._verify_jws(token, key)
 
->>>>>>> cd84d401
     def verify_token(self, token, **kwargs):
         """Validate the token signature."""
         nonce = kwargs.get('nonce')
@@ -226,16 +188,9 @@
         else:
             key = self.OIDC_RP_CLIENT_SECRET
 
-<<<<<<< HEAD
-        # Verify the token
-        verified_token = self._verify_jws(token, key)
-
-        # The 'verified_token' will always be a byte string since it's
-=======
         payload_data = self.get_payload_data(token, key)
 
         # The 'token' will always be a byte string since it's
->>>>>>> cd84d401
         # the result of base64.urlsafe_b64decode().
         # The payload is always the result of base64.urlsafe_b64decode().
         # In Python 3 and 2, that's always a byte string.
