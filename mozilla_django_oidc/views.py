--- conflicted
+++ resolved
@@ -1,5 +1,4 @@
 import time
-from urllib.parse import urlencode
 
 from django.contrib import auth
 from django.core.exceptions import SuspiciousOperation
@@ -7,9 +6,6 @@
 from django.shortcuts import resolve_url
 from django.urls import reverse
 from django.utils.crypto import get_random_string
-<<<<<<< HEAD
-from django.utils.http import url_has_allowed_host_and_scheme
-=======
 
 try:
     from django.utils.http import url_has_allowed_host_and_scheme
@@ -19,7 +15,6 @@
 
 from urllib.parse import urlencode
 
->>>>>>> 27fc05b9
 from django.utils.module_loading import import_string
 from django.views.generic import View
 
