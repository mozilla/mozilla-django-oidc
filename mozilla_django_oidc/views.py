import time
<<<<<<< HEAD
import logging
=======
from urllib.parse import urlencode
>>>>>>> 107805c7

from django.contrib import auth
from django.core.exceptions import SuspiciousOperation
from django.http import HttpResponseNotAllowed, HttpResponseRedirect
from django.shortcuts import resolve_url
from django.urls import reverse
from django.utils.crypto import get_random_string
from django.utils.http import url_has_allowed_host_and_scheme
from django.utils.module_loading import import_string
from django.views.generic import View

<<<<<<< HEAD
from mozilla_django_oidc.utils import (absolutify,
                                       add_state_and_nonce_to_session,
                                       add_state_to_cookie,
                                       import_from_settings)

from urllib.parse import urlencode
=======
from mozilla_django_oidc.utils import (
    absolutify,
    add_state_and_verifier_and_nonce_to_session,
    generate_code_challenge,
    import_from_settings,
)
>>>>>>> 107805c7

LOGGER = logging.getLogger(__name__)


class OIDCAuthenticationCallbackView(View):
    """OIDC client authentication callback HTTP endpoint"""

    http_method_names = ["get"]

    @staticmethod
    def get_settings(attr, *args):
        return import_from_settings(attr, *args)

    @property
    def failure_url(self):
        return self.get_settings("LOGIN_REDIRECT_URL_FAILURE", "/")

    @property
    def success_url(self):
        # Pull the next url from the session or settings--we don't need to
        # sanitize here because it should already have been sanitized.
        next_url = self.request.session.get("oidc_login_next", None)
        return next_url or resolve_url(self.get_settings("LOGIN_REDIRECT_URL", "/"))

    def login_failure(self):
        return HttpResponseRedirect(self.failure_url)

    def login_success(self):
        # If the user hasn't changed (because this is a session refresh instead of a
        # normal login), don't call login. This prevents invaliding the user's current CSRF token
        request_user = getattr(self.request, "user", None)
        if (
            not request_user
            or not request_user.is_authenticated
            or request_user != self.user
        ):
            auth.login(self.request, self.user)

        # Figure out when this id_token will expire. This is ignored unless you're
        # using the SessionRefresh middleware.
        expiration_interval = self.get_settings(
            "OIDC_RENEW_ID_TOKEN_EXPIRY_SECONDS", 60 * 15
        )
        self.request.session["oidc_id_token_expiration"] = (
            time.time() + expiration_interval
        )

        return HttpResponseRedirect(self.success_url)

    def get(self, request):
        """Callback handler for OIDC authorization code flow"""

        if request.GET.get("error"):
            # Ouch! Something important failed.

            # Delete the state entry also for failed authentication attempts
            # to prevent replay attacks.
            if (
                "state" in request.GET
                and "oidc_states" in request.session
                and request.GET["state"] in request.session["oidc_states"]
            ):
                del request.session["oidc_states"][request.GET["state"]]
                request.session.save()

            # Make sure the user doesn't get to continue to be logged in
            # otherwise the refresh middleware will force the user to
            # redirect to authorize again if the session refresh has
            # expired.
            if request.user.is_authenticated:
                auth.logout(request)
            assert not request.user.is_authenticated
        elif "code" in request.GET and "state" in request.GET:
            # Check instead of "oidc_state" check if the "oidc_states" session key exists!
            if "oidc_states" not in request.session:
                return self.login_failure()

            # State, Nonce and PKCE Code Verifier are stored in the session "oidc_states"
            # dictionary.
            # State is the key, the value is a dictionary with the Nonce in the "nonce" field, and
            # Code Verifier or None in the "code_verifier" field.
            state = request.GET.get("state")
            if state not in request.session["oidc_states"]:
                msg = "OIDC callback state not found in session `oidc_states`!"
                raise SuspiciousOperation(msg)

            # Get the nonce and optional code verifier from the dictionary for further processing
            # and delete the entry to prevent replay attacks.
            code_verifier = request.session["oidc_states"][state].get("code_verifier")
            nonce = request.session["oidc_states"][state]["nonce"]
            del request.session["oidc_states"][state]

            # Authenticating is slow, so save the updated oidc_states.
            request.session.save()
            # Reset the session. This forces the session to get reloaded from the database after
            # fetching the token from the OpenID connect provider.
            # Without this step we would overwrite items that are being added/removed from the
            # session in parallel browser tabs.
            request.session = request.session.__class__(request.session.session_key)

            kwargs = {
                "request": request,
                "nonce": nonce,
                "code_verifier": code_verifier,
            }

            self.user = auth.authenticate(**kwargs)

            if self.user and self.user.is_active:
                return self.login_success()
        return self.login_failure()


def get_next_url(request, redirect_field_name):
    """Retrieves next url from request

    Note: This verifies that the url is safe before returning it. If the url
    is not safe, this returns None.

    :arg HttpRequest request: the http request
    :arg str redirect_field_name: the name of the field holding the next url

    :returns: safe url or None

    """
    next_url = request.GET.get(redirect_field_name)
    if next_url:
        kwargs = {
            "url": next_url,
            "require_https": import_from_settings(
                "OIDC_REDIRECT_REQUIRE_HTTPS", request.is_secure()
            ),
        }

        hosts = list(import_from_settings("OIDC_REDIRECT_ALLOWED_HOSTS", []))
        hosts.append(request.get_host())
        kwargs["allowed_hosts"] = hosts

        is_safe = url_has_allowed_host_and_scheme(**kwargs)
        if is_safe:
            return next_url
    return None


class OIDCAuthenticationRequestView(View):
    """OIDC client authentication HTTP endpoint"""

    http_method_names = ["get"]

    def __init__(self, *args, **kwargs):
        super(OIDCAuthenticationRequestView, self).__init__(*args, **kwargs)

        self.OIDC_OP_AUTH_ENDPOINT = self.get_settings("OIDC_OP_AUTHORIZATION_ENDPOINT")
        self.OIDC_RP_CLIENT_ID = self.get_settings("OIDC_RP_CLIENT_ID")

    @staticmethod
    def get_settings(attr, *args):
        return import_from_settings(attr, *args)

    def get(self, request):
        """OIDC client authentication initialization HTTP endpoint"""
        state = get_random_string(self.get_settings("OIDC_STATE_SIZE", 32))
        redirect_field_name = self.get_settings("OIDC_REDIRECT_FIELD_NAME", "next")
        reverse_url = self.get_settings(
            "OIDC_AUTHENTICATION_CALLBACK_URL", "oidc_authentication_callback"
        )

        params = {
            "response_type": "code",
            "scope": self.get_settings("OIDC_RP_SCOPES", "openid email"),
            "client_id": self.OIDC_RP_CLIENT_ID,
            "redirect_uri": absolutify(request, reverse(reverse_url)),
            "state": state,
        }

        params.update(self.get_extra_params(request))

        if self.get_settings("OIDC_USE_NONCE", True):
            nonce = get_random_string(self.get_settings("OIDC_NONCE_SIZE", 32))
            params.update({"nonce": nonce})

        if self.get_settings("OIDC_USE_PKCE", False):
            code_verifier_length = self.get_settings("OIDC_PKCE_CODE_VERIFIER_SIZE", 64)
            # Check that code_verifier_length is between the min and max length
            # defined in https://datatracker.ietf.org/doc/html/rfc7636#section-4.1
            if not (43 <= code_verifier_length <= 128):
                raise ValueError("code_verifier_length must be between 43 and 128")

            # Generate code_verifier and code_challenge pair
            code_verifier = get_random_string(code_verifier_length)
            code_challenge_method = self.get_settings(
                "OIDC_PKCE_CODE_CHALLENGE_METHOD", "S256"
            )
            code_challenge = generate_code_challenge(
                code_verifier, code_challenge_method
            )

            # Append code_challenge to authentication request parameters
            params.update(
                {
                    "code_challenge": code_challenge,
                    "code_challenge_method": code_challenge_method,
                }
            )

        else:
            code_verifier = None

        add_state_and_verifier_and_nonce_to_session(
            request, state, params, code_verifier
        )

        request.session["oidc_login_next"] = get_next_url(request, redirect_field_name)

        query = urlencode(params)
<<<<<<< HEAD
        redirect_url = '{url}?{query}'.format(url=self.OIDC_OP_AUTH_ENDPOINT, query=query)

        response = HttpResponseRedirect(redirect_url)
        add_state_to_cookie(response, state)
        return response
=======
        redirect_url = "{url}?{query}".format(
            url=self.OIDC_OP_AUTH_ENDPOINT, query=query
        )
        return HttpResponseRedirect(redirect_url)
>>>>>>> 107805c7

    def get_extra_params(self, request):
        return self.get_settings("OIDC_AUTH_REQUEST_EXTRA_PARAMS", {})


class OIDCLogoutView(View):
    """Logout helper view"""

    http_method_names = ["get", "post"]

    def __init__(self, *args, **kwargs):
        """Initialize settings."""
        # TODO: get this from new setting
        self.OIDC_OP_LOGOUT_URL = "https://idp.int.identitysandbox.gov/openid_connect/logout"

    @staticmethod
    def get_settings(attr, *args):
        return import_from_settings(attr, *args)

    @property
    def redirect_url(self):
        """Return the logout url defined in settings."""
        return self.get_settings("LOGOUT_REDIRECT_URL", "/")

    def post(self, request):
        """Log out the user."""
        logout_url = self.redirect_url

        if request.user.is_authenticated:
            # Check if a method exists to build the URL to log out the user
            # from the OP.
            logout_from_op = self.get_settings("OIDC_OP_LOGOUT_URL_METHOD", "")
            if logout_from_op:
                logout_url = import_string(logout_from_op)(request)

            # Log out the Django user if they were logged in.
            auth.logout(request)

        return HttpResponseRedirect(logout_url)

    def get(self, request):
        """Log out the user."""
        if self.get_settings("ALLOW_LOGOUT_GET_METHOD", False):
            return self.post(request)
        return HttpResponseNotAllowed(["POST"])<|MERGE_RESOLUTION|>--- conflicted
+++ resolved
@@ -1,9 +1,6 @@
 import time
-<<<<<<< HEAD
 import logging
-=======
 from urllib.parse import urlencode
->>>>>>> 107805c7
 
 from django.contrib import auth
 from django.core.exceptions import SuspiciousOperation
@@ -15,21 +12,13 @@
 from django.utils.module_loading import import_string
 from django.views.generic import View
 
-<<<<<<< HEAD
-from mozilla_django_oidc.utils import (absolutify,
-                                       add_state_and_nonce_to_session,
-                                       add_state_to_cookie,
-                                       import_from_settings)
-
-from urllib.parse import urlencode
-=======
 from mozilla_django_oidc.utils import (
     absolutify,
     add_state_and_verifier_and_nonce_to_session,
+    add_state_to_cookie,
     generate_code_challenge,
-    import_from_settings,
+    import_from_settings
 )
->>>>>>> 107805c7
 
 LOGGER = logging.getLogger(__name__)
 
@@ -245,18 +234,12 @@
         request.session["oidc_login_next"] = get_next_url(request, redirect_field_name)
 
         query = urlencode(params)
-<<<<<<< HEAD
-        redirect_url = '{url}?{query}'.format(url=self.OIDC_OP_AUTH_ENDPOINT, query=query)
-
+        redirect_url = "{url}?{query}".format(
+            url=self.OIDC_OP_AUTH_ENDPOINT, query=query
+        )
         response = HttpResponseRedirect(redirect_url)
         add_state_to_cookie(response, state)
         return response
-=======
-        redirect_url = "{url}?{query}".format(
-            url=self.OIDC_OP_AUTH_ENDPOINT, query=query
-        )
-        return HttpResponseRedirect(redirect_url)
->>>>>>> 107805c7
 
     def get_extra_params(self, request):
         return self.get_settings("OIDC_AUTH_REQUEST_EXTRA_PARAMS", {})
