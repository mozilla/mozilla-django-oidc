--- conflicted
+++ resolved
@@ -32,18 +32,11 @@
 history = open("HISTORY.rst").read().replace(".. :changelog:", "")
 
 install_requirements = [
-<<<<<<< HEAD
-    'Django >= 2.2',
-    'josepy',
-    'requests',
-    'cryptography',
-    'pyjwt',
-=======
     "Django >= 3.2",
     "josepy",
     "requests",
     "cryptography",
->>>>>>> 107805c7
+    'pyjwt',
 ]
 
 setup(
