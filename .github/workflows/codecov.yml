name: mozilla-django-oidc codecov
on: [pull_request]

jobs:
  codecov:
    runs-on: ubuntu-latest
    name: Codecov
    steps:
      - name: Checkout repository
        uses: actions/checkout@v2
      - name: Setup python
        uses: actions/setup-python@v2
        with:
<<<<<<< HEAD
          python-version: 3.10
=======
          python-version: '3.12'
>>>>>>> 107805c7
      - name: Install dependencies
        run: pip install codecov tox tox-gh-actions
      - name: Run tox
        run: tox
      - uses: codecov/codecov-action@v1
        with:
          verbose: true<|MERGE_RESOLUTION|>--- conflicted
+++ resolved
@@ -11,11 +11,7 @@
       - name: Setup python
         uses: actions/setup-python@v2
         with:
-<<<<<<< HEAD
-          python-version: 3.10
-=======
-          python-version: '3.12'
->>>>>>> 107805c7
+          python-version: '3.10'
       - name: Install dependencies
         run: pip install codecov tox tox-gh-actions
       - name: Run tox
