import json
from unittest.mock import Mock, call, patch

from cryptography.hazmat.backends import default_backend
from cryptography.hazmat.primitives import hashes, hmac, serialization
from cryptography.hazmat.primitives.asymmetric import ec
from josepy.b64 import b64encode
from josepy.jwa import ES256

from django.conf import settings
from django.contrib.auth import get_user_model
from django.core.exceptions import SuspiciousOperation, ImproperlyConfigured
from django.test import RequestFactory, TestCase, override_settings
from django.utils.encoding import force_bytes, smart_str

from mozilla_django_oidc.auth import (
    default_username_algo,
    OIDCAuthenticationBackend,
)


User = get_user_model()


class DefaultUsernameAlgoTestCase(TestCase):
    def run_test(self, data, expected):
        actual = default_username_algo(data)
        self.assertEqual(actual, expected)
        self.assertEqual(type(actual), type(expected))

    def test_empty(self):
        self.run_test("", "2jmj7l5rSw0yVb_vlWAYkK_YBwk")

    def test_email(self):
        self.run_test("janet@example.com", "VUCUpl08JVpFeAFKBYkAjLhsQ1c")


class OIDCAuthenticationBackendTestCase(TestCase):
    """Authentication tests."""

    @override_settings(OIDC_OP_TOKEN_ENDPOINT="https://server.example.com/token")
    @override_settings(OIDC_OP_USER_ENDPOINT="https://server.example.com/user")
    @override_settings(OIDC_RP_CLIENT_ID="example_id")
    @override_settings(OIDC_RP_CLIENT_SECRET="client_secret")
    def setUp(self):
        self.backend = OIDCAuthenticationBackend()

    def test_missing_request_arg(self):
        """Test authentication returns `None` when `request` is not provided."""
        self.assertIsNone(self.backend.authenticate(request=None))

    @patch("mozilla_django_oidc.auth.OIDCAuthenticationBackend.verify_token")
    @patch("mozilla_django_oidc.auth.requests")
    def test_invalid_token(self, request_mock, token_mock):
        """Test authentication with an invalid token."""
        auth_request = RequestFactory().get("/foo", {"code": "foo", "state": "bar"})
        auth_request.session = {}

        token_mock.return_value = None
        get_json_mock = Mock()
        get_json_mock.json.return_value = {
            "nickname": "username",
            "email": "email@example.com",
        }
        request_mock.get.return_value = get_json_mock
        post_json_mock = Mock()
        post_json_mock.json.return_value = {
            "id_token": "id_token",
            "accesss_token": "access_token",
        }
        request_mock.post.return_value = post_json_mock
        self.assertIsNone(self.backend.authenticate(request=auth_request))

    @override_settings(OIDC_ALLOW_UNSECURED_JWT=True)
    def test_allowed_unsecured_token(self):
        """Test payload data from unsecured token (allowed)."""
        header = force_bytes(json.dumps({"alg": "none"}))
        payload = force_bytes(json.dumps({"foo": "bar"}))
        signature = ""
        token = force_bytes(
            "{}.{}.{}".format(
                smart_str(b64encode(header)), smart_str(b64encode(payload)), signature
            )
        )

        extracted_payload = self.backend.get_payload_data(token, None)
        self.assertEqual(payload, extracted_payload)

    @override_settings(OIDC_ALLOW_UNSECURED_JWT=False)
    def test_disallowed_unsecured_token(self):
        """Test payload data from unsecured token (disallowed)."""
        header = force_bytes(json.dumps({"alg": "none"}))
        payload = force_bytes(json.dumps({"foo": "bar"}))
        signature = ""
        token = force_bytes(
            "{}.{}.{}".format(
                smart_str(b64encode(header)), smart_str(b64encode(payload)), signature
            )
        )

        with self.assertRaises(KeyError):
            self.backend.get_payload_data(token, None)

    @override_settings(OIDC_ALLOW_UNSECURED_JWT=True)
    def test_allowed_unsecured_valid_token(self):
        """Test payload data from valid secured token (unsecured allowed)."""
        header = force_bytes(json.dumps({"alg": "HS256", "typ": "JWT"}))
        payload = force_bytes(json.dumps({"foo": "bar"}))

        # Compute signature
        key = b"mysupersecuretestkey"
        h = hmac.HMAC(key, hashes.SHA256(), backend=default_backend())
        msg = "{}.{}".format(
            smart_str(b64encode(header)), smart_str(b64encode(payload))
        )
        h.update(force_bytes(msg))
        signature = b64encode(h.finalize())

        token = "{}.{}.{}".format(
            smart_str(b64encode(header)),
            smart_str(b64encode(payload)),
            smart_str(signature),
        )
        token_bytes = force_bytes(token)
        key_text = smart_str(key)
        output = self.backend.get_payload_data(token_bytes, key_text)
        self.assertEqual(output, payload)

    @override_settings(OIDC_ALLOW_UNSECURED_JWT=False)
    def test_disallowed_unsecured_valid_token(self):
        """Test payload data from valid secure token (unsecured disallowed)."""
        header = force_bytes(json.dumps({"alg": "HS256", "typ": "JWT"}))
        payload = force_bytes(json.dumps({"foo": "bar"}))

        # Compute signature
        key = b"mysupersecuretestkey"
        h = hmac.HMAC(key, hashes.SHA256(), backend=default_backend())
        msg = "{}.{}".format(
            smart_str(b64encode(header)), smart_str(b64encode(payload))
        )
        h.update(force_bytes(msg))
        signature = b64encode(h.finalize())

        token = "{}.{}.{}".format(
            smart_str(b64encode(header)),
            smart_str(b64encode(payload)),
            smart_str(signature),
        )
        token_bytes = force_bytes(token)
        key_text = smart_str(key)
        output = self.backend.get_payload_data(token_bytes, key_text)
        self.assertEqual(output, payload)

    @override_settings(OIDC_ALLOW_UNSECURED_JWT=True)
    def test_allowed_unsecured_invalid_token(self):
        """Test payload data from invalid secure token (unsecured allowed)."""
        header = force_bytes(json.dumps({"alg": "HS256", "typ": "JWT"}))
        payload = force_bytes(json.dumps({"foo": "bar"}))

        # Compute signature
        key = b"mysupersecuretestkey"
        fake_key = b"mysupersecurefaketestkey"
        h = hmac.HMAC(key, hashes.SHA256(), backend=default_backend())
        msg = "{}.{}".format(
            smart_str(b64encode(header)), smart_str(b64encode(payload))
        )
        h.update(force_bytes(msg))
        signature = b64encode(h.finalize())

        token = "{}.{}.{}".format(
            smart_str(b64encode(header)),
            smart_str(b64encode(payload)),
            smart_str(signature),
        )
        token_bytes = force_bytes(token)
        key_text = smart_str(fake_key)

        with self.assertRaises(SuspiciousOperation) as ctx:
            self.backend.get_payload_data(token_bytes, key_text)
        self.assertEqual(ctx.exception.args[0], "JWS token verification failed.")

    @override_settings(OIDC_ALLOW_UNSECURED_JWT=False)
    def test_disallowed_unsecured_invalid_token(self):
        """Test payload data from invalid secure token (unsecured disallowed)."""
        header = force_bytes(json.dumps({"alg": "HS256", "typ": "JWT"}))
        payload = force_bytes(json.dumps({"foo": "bar"}))

        # Compute signature
        key = b"mysupersecuretestkey"
        fake_key = b"mysupersecurefaketestkey"
        h = hmac.HMAC(key, hashes.SHA256(), backend=default_backend())
        msg = "{}.{}".format(
            smart_str(b64encode(header)), smart_str(b64encode(payload))
        )
        h.update(force_bytes(msg))
        signature = b64encode(h.finalize())

        token = "{}.{}.{}".format(
            smart_str(b64encode(header)),
            smart_str(b64encode(payload)),
            smart_str(signature),
        )
        token_bytes = force_bytes(token)
        key_text = smart_str(fake_key)

        with self.assertRaises(SuspiciousOperation) as ctx:
            self.backend.get_payload_data(token_bytes, key_text)
        self.assertEqual(ctx.exception.args[0], "JWS token verification failed.")

    def test_get_user(self):
        """Test get_user method with valid user."""

        user = User.objects.create_user("example_username")
        self.assertEqual(self.backend.get_user(user.pk), user)

    def test_get_invalid_user(self):
        """Test get_user method with non existing user."""

        self.assertIsNone(self.backend.get_user(user_id=1))

    @override_settings(ROOT_URLCONF="tests.namespaced_urls")
    @override_settings(
        OIDC_AUTHENTICATION_CALLBACK_URL="namespace:oidc_authentication_callback"
    )
    @patch("mozilla_django_oidc.auth.requests")
    @patch("mozilla_django_oidc.auth.OIDCAuthenticationBackend.verify_token")
    def test_successful_authentication_existing_user_namespaced(
        self, token_mock, request_mock
    ):
        """Test successful authentication for existing user."""
        auth_request = RequestFactory().get("/foo", {"code": "foo", "state": "bar"})
        auth_request.session = {}

        user = User.objects.create_user(
            username="a_username", email="email@example.com"
        )
        token_mock.return_value = True
        get_json_mock = Mock()
        get_json_mock.json.return_value = {
            "nickname": "a_username",
            "email": "email@example.com",
        }
        request_mock.get.return_value = get_json_mock
        post_json_mock = Mock()
        post_json_mock.json.return_value = {
            "id_token": "id_token",
            "access_token": "access_granted",
        }
        request_mock.post.return_value = post_json_mock

        post_data = {
            "client_id": "example_id",
            "client_secret": "client_secret",
            "grant_type": "authorization_code",
            "code": "foo",
            "redirect_uri": "http://testserver/namespace/callback/",
        }
        self.assertEqual(self.backend.authenticate(request=auth_request), user)
        token_mock.assert_called_once_with("id_token", nonce=None)
        request_mock.post.assert_called_once_with(
            "https://server.example.com/token",
            data=post_data,
            auth=None,
            verify=True,
            timeout=None,
            proxies=None,
        )
        request_mock.get.assert_called_once_with(
            "https://server.example.com/user",
            headers={"Authorization": "Bearer access_granted"},
            verify=True,
            timeout=None,
            proxies=None,
        )

    @patch("mozilla_django_oidc.auth.requests")
    @patch("mozilla_django_oidc.auth.OIDCAuthenticationBackend.verify_token")
    def test_successful_authentication_existing_user(self, token_mock, request_mock):
        """Test successful authentication for existing user."""
        auth_request = RequestFactory().get("/foo", {"code": "foo", "state": "bar"})
        auth_request.session = {}

        user = User.objects.create_user(
            username="a_username", email="email@example.com"
        )
        token_mock.return_value = True
        get_json_mock = Mock()
        get_json_mock.json.return_value = {
            "nickname": "a_username",
            "email": "email@example.com",
        }
        request_mock.get.return_value = get_json_mock
        post_json_mock = Mock()
        post_json_mock.json.return_value = {
            "id_token": "id_token",
            "access_token": "access_granted",
        }
        request_mock.post.return_value = post_json_mock

        post_data = {
            "client_id": "example_id",
            "client_secret": "client_secret",
            "grant_type": "authorization_code",
            "code": "foo",
            "redirect_uri": "http://testserver/callback/",
        }
        self.assertEqual(self.backend.authenticate(request=auth_request), user)
        token_mock.assert_called_once_with("id_token", nonce=None)
        request_mock.post.assert_called_once_with(
            "https://server.example.com/token",
            data=post_data,
            auth=None,
            verify=True,
            timeout=None,
            proxies=None,
        )
        request_mock.get.assert_called_once_with(
            "https://server.example.com/user",
            headers={"Authorization": "Bearer access_granted"},
            verify=True,
            timeout=None,
            proxies=None,
        )

    @override_settings(OIDC_STORE_ACCESS_TOKEN=True)
    @override_settings(OIDC_STORE_ID_TOKEN=True)
    @patch("mozilla_django_oidc.auth.requests")
    @patch("mozilla_django_oidc.auth.OIDCAuthenticationBackend.verify_token")
    def test_successful_authentication_existing_user_upper_case(
        self, token_mock, request_mock
    ):
        """Test successful authentication for existing user regardless of email case."""
        auth_request = RequestFactory().get("/foo", {"code": "foo", "state": "bar"})
        auth_request.session = {}

        user = User.objects.create_user(
            username="a_username", email="EMAIL@EXAMPLE.COM"
        )
        token_mock.return_value = True
        get_json_mock = Mock()
        get_json_mock.json.return_value = {
            "nickname": "a_username",
            "email": "email@example.com",
        }
        request_mock.get.return_value = get_json_mock
        post_json_mock = Mock()
        post_json_mock.json.return_value = {
            "id_token": "id_token",
            "access_token": "access_granted",
        }
        request_mock.post.return_value = post_json_mock

        post_data = {
            "client_id": "example_id",
            "client_secret": "client_secret",
            "grant_type": "authorization_code",
            "code": "foo",
            "redirect_uri": "http://testserver/callback/",
        }
        self.assertEqual(self.backend.authenticate(request=auth_request), user)
        token_mock.assert_called_once_with("id_token", nonce=None)
        request_mock.post.assert_called_once_with(
            "https://server.example.com/token",
            data=post_data,
            auth=None,
            verify=True,
            timeout=None,
            proxies=None,
        )
        request_mock.get.assert_called_once_with(
            "https://server.example.com/user",
            headers={"Authorization": "Bearer access_granted"},
            verify=True,
            timeout=None,
            proxies=None,
        )
        self.assertEqual(auth_request.session.get("oidc_id_token"), "id_token")
        self.assertEqual(
            auth_request.session.get("oidc_access_token"), "access_granted"
        )

    @patch("mozilla_django_oidc.auth.requests")
    @patch("mozilla_django_oidc.auth.OIDCAuthenticationBackend.verify_token")
    @patch("mozilla_django_oidc.auth.OIDCAuthenticationBackend.verify_claims")
    def test_failed_authentication_verify_claims(
        self, claims_mock, token_mock, request_mock
    ):
        """Test successful authentication for existing user."""
        auth_request = RequestFactory().get("/foo", {"code": "foo", "state": "bar"})
        auth_request.session = {}

        User.objects.create_user(username="a_username", email="email@example.com")
        token_mock.return_value = True
        claims_mock.return_value = False
        get_json_mock = Mock()
        claims_response = {"nickname": "a_username", "email": "email@example.com"}
        get_json_mock.json.return_value = claims_response
        request_mock.get.return_value = get_json_mock
        post_json_mock = Mock()
        post_json_mock.json.return_value = {
            "id_token": "id_token",
            "access_token": "access_granted",
        }
        request_mock.post.return_value = post_json_mock

        post_data = {
            "client_id": "example_id",
            "client_secret": "client_secret",
            "grant_type": "authorization_code",
            "code": "foo",
            "redirect_uri": "http://testserver/callback/",
        }
        self.assertIsNone(self.backend.authenticate(request=auth_request))
        token_mock.assert_called_once_with("id_token", nonce=None)
        claims_mock.assert_called_once_with(claims_response)
        request_mock.post.assert_called_once_with(
            "https://server.example.com/token",
            data=post_data,
            auth=None,
            verify=True,
            timeout=None,
            proxies=None,
        )
        request_mock.get.assert_called_once_with(
            "https://server.example.com/user",
            headers={"Authorization": "Bearer access_granted"},
            verify=True,
            timeout=None,
            proxies=None,
        )

    @patch.object(settings, "OIDC_USERNAME_ALGO")
    @patch("mozilla_django_oidc.auth.requests")
    @patch("mozilla_django_oidc.auth.OIDCAuthenticationBackend.verify_token")
    def test_successful_authentication_new_user(
        self, token_mock, request_mock, algo_mock
    ):
        """Test successful authentication and user creation."""
        auth_request = RequestFactory().get("/foo", {"code": "foo", "state": "bar"})
        auth_request.session = {}

        algo_mock.return_value = "username_algo"
        token_mock.return_value = True
        get_json_mock = Mock()
        get_json_mock.json.return_value = {
            "nickname": "a_username",
            "email": "email@example.com",
        }
        request_mock.get.return_value = get_json_mock
        post_json_mock = Mock()
        post_json_mock.json.return_value = {
            "id_token": "id_token",
            "access_token": "access_granted",
        }
        request_mock.post.return_value = post_json_mock
        post_data = {
            "client_id": "example_id",
            "client_secret": "client_secret",
            "grant_type": "authorization_code",
            "code": "foo",
            "redirect_uri": "http://testserver/callback/",
        }
        self.assertEqual(User.objects.all().count(), 0)
        self.backend.authenticate(request=auth_request)
        self.assertEqual(User.objects.all().count(), 1)
        user = User.objects.all()[0]
        self.assertEqual(user.email, "email@example.com")
        self.assertEqual(user.username, "username_algo")

        token_mock.assert_called_once_with("id_token", nonce=None)
        request_mock.post.assert_called_once_with(
            "https://server.example.com/token",
            data=post_data,
            auth=None,
            verify=True,
            timeout=None,
            proxies=None,
        )
        request_mock.get.assert_called_once_with(
            "https://server.example.com/user",
            headers={"Authorization": "Bearer access_granted"},
            verify=True,
            timeout=None,
            proxies=None,
        )

    @override_settings(OIDC_TOKEN_USE_BASIC_AUTH=True)
    @override_settings(OIDC_STORE_ACCESS_TOKEN=True)
    @override_settings(OIDC_STORE_ID_TOKEN=True)
    @patch("mozilla_django_oidc.auth.requests")
    @patch("mozilla_django_oidc.auth.OIDCAuthenticationBackend.verify_token")
    def test_successful_authentication_basic_auth_token(self, token_mock, request_mock):
        """
        Test successful authentication when using HTTP basic authentication
        for token endpoint authentication.
        """
        auth_request = RequestFactory().get("/foo", {"code": "foo", "state": "bar"})
        auth_request.session = {}

        user = User.objects.create_user(
            username="a_username", email="EMAIL@EXAMPLE.COM"
        )
        token_mock.return_value = True
        get_json_mock = Mock()
        get_json_mock.json.return_value = {
            "nickname": "a_username",
            "email": "email@example.com",
        }
        request_mock.get.return_value = get_json_mock
        post_json_mock = Mock()
        post_json_mock.json.return_value = {
            "id_token": "id_token",
            "access_token": "access_granted",
        }
        request_mock.post.return_value = post_json_mock

        post_data = {
            "client_id": "example_id",
            "client_secret": "client_secret",
            "grant_type": "authorization_code",
            "code": "foo",
            "redirect_uri": "http://testserver/callback/",
        }
        self.assertEqual(self.backend.authenticate(request=auth_request), user)
        token_mock.assert_called_once_with("id_token", nonce=None)

        # As the auth parameter is and object, we can't compare them directly
        request_mock.post.assert_called_once()
        post_params = request_mock.post.call_args
        _kwargs = post_params[1]

        self.assertEqual(post_params[0][0], "https://server.example.com/token")
        # Test individual params separately
        sent_data = _kwargs["data"]
        self.assertEqual(sent_data["client_id"], post_data["client_id"])
        self.assertTrue("client_secret" not in _kwargs["data"])
        self.assertEqual(sent_data["grant_type"], post_data["grant_type"])
        self.assertEqual(sent_data["code"], post_data["code"])
        self.assertEqual(sent_data["redirect_uri"], post_data["redirect_uri"])

        auth = _kwargs["auth"]  # requests.auth.HTTPBasicAuth
        self.assertEqual(auth.username, "example_id")
        self.assertEqual(auth.password, "client_secret")
        self.assertEqual(_kwargs["verify"], True)

        request_mock.get.assert_called_once_with(
            "https://server.example.com/user",
            headers={"Authorization": "Bearer access_granted"},
            verify=True,
            timeout=None,
            proxies=None,
        )
        self.assertEqual(auth_request.session.get("oidc_id_token"), "id_token")
        self.assertEqual(
            auth_request.session.get("oidc_access_token"), "access_granted"
        )

    def test_authenticate_no_code_no_state(self):
        """Test authenticate with wrong parameters."""

        # there are no GET params
        request = RequestFactory().get("/foo")
        request.session = {}
        self.assertIsNone(self.backend.authenticate(request=request))

    @override_settings(OIDC_USE_NONCE=False)
    @patch("mozilla_django_oidc.auth.OIDCAuthenticationBackend._verify_jws")
    @patch("mozilla_django_oidc.auth.requests")
    def test_jwt_decode_params(self, request_mock, jws_mock):
        """Test jwt verification signature."""
        auth_request = RequestFactory().get("/foo", {"code": "foo", "state": "bar"})
        auth_request.session = {}

        jws_mock.return_value = json.dumps({"aud": "audience"}).encode("utf-8")
        get_json_mock = Mock()
        get_json_mock.json.return_value = {
            "nickname": "username",
            "email": "email@example.com",
        }
        request_mock.get.return_value = get_json_mock
        post_json_mock = Mock()
        post_json_mock.json.return_value = {
            "id_token": "token",
            "access_token": "access_token",
        }
        request_mock.post.return_value = post_json_mock
        self.backend.authenticate(request=auth_request)
        calls = [call(force_bytes("token"), "client_secret")]
        jws_mock.assert_has_calls(calls)

    @override_settings(OIDC_VERIFY_JWT=False)
    @override_settings(OIDC_USE_NONCE=False)
    @patch("mozilla_django_oidc.auth.OIDCAuthenticationBackend._verify_jws")
    @patch("mozilla_django_oidc.auth.requests")
    def test_jwt_decode_params_verify_false(self, request_mock, jws_mock):
        """Test jwt verification signature with verify False"""
        auth_request = RequestFactory().get("/foo", {"code": "foo", "state": "bar"})
        auth_request.session = {}

        jws_mock.return_value = json.dumps({"aud": "audience"}).encode("utf-8")
        get_json_mock = Mock()
        get_json_mock.json.return_value = {
            "nickname": "username",
            "email": "email@example.com",
        }
        request_mock.get.return_value = get_json_mock
        post_json_mock = Mock()
        post_json_mock.json.return_value = {
            "id_token": "token",
            "access_token": "access_token",
        }
        request_mock.post.return_value = post_json_mock
        calls = [call(force_bytes("token"), "client_secret")]
        self.backend.authenticate(request=auth_request)
        jws_mock.assert_has_calls(calls)

    @override_settings(OIDC_USE_NONCE=True)
    @patch("mozilla_django_oidc.auth.OIDCAuthenticationBackend._verify_jws")
    def test_jwt_failed_nonce(self, jws_mock):
        """Test Nonce verification."""

        jws_mock.return_value = json.dumps({"nonce": "foobar", "aud": "aud"}).encode(
            "utf-8"
        )
        id_token = "my_token"
        with self.assertRaisesMessage(
            SuspiciousOperation, "JWT Nonce verification failed."
        ):
            self.backend.verify_token(id_token, **{"nonce": "foo"})

    @override_settings(OIDC_CREATE_USER=False)
    @override_settings(OIDC_USE_NONCE=False)
    @patch("mozilla_django_oidc.auth.OIDCAuthenticationBackend._verify_jws")
    @patch("mozilla_django_oidc.auth.requests")
    def test_create_user_disabled(self, request_mock, jws_mock):
        """Test with user creation disabled and no user found."""
        auth_request = RequestFactory().get("/foo", {"code": "foo", "state": "bar"})
        auth_request.session = {}

        jws_mock.return_value = json.dumps({"nonce": "nonce"}).encode("utf-8")
        get_json_mock = Mock()
        get_json_mock.json.return_value = {
            "nickname": "a_username",
            "email": "email@example.com",
        }
        request_mock.get.return_value = get_json_mock
        post_json_mock = Mock()
        post_json_mock.json.return_value = {
            "id_token": "id_token",
            "access_token": "access_granted",
        }
        request_mock.post.return_value = post_json_mock
        self.assertIsNone(self.backend.authenticate(request=auth_request))

    @patch("mozilla_django_oidc.auth.OIDCAuthenticationBackend._verify_jws")
    @patch("mozilla_django_oidc.auth.requests")
    @override_settings(OIDC_USE_NONCE=False)
    def test_create_user_enabled(self, request_mock, jws_mock):
        """Test with user creation enabled and no user found."""
        auth_request = RequestFactory().get("/foo", {"code": "foo", "state": "bar"})
        auth_request.session = {}

        self.assertEqual(User.objects.filter(email="email@example.com").exists(), False)
        jws_mock.return_value = json.dumps({"nonce": "nonce"}).encode("utf-8")
        get_json_mock = Mock()
        get_json_mock.json.return_value = {
            "nickname": "a_username",
            "email": "email@example.com",
        }
        request_mock.get.return_value = get_json_mock
        post_json_mock = Mock()
        post_json_mock.json.return_value = {
            "id_token": "id_token",
            "access_token": "access_granted",
        }
        request_mock.post.return_value = post_json_mock
        self.assertEqual(
            self.backend.authenticate(request=auth_request),
            User.objects.get(email="email@example.com"),
        )

    @patch.object(settings, "OIDC_USERNAME_ALGO")
    @override_settings(OIDC_USE_NONCE=False)
    @patch("mozilla_django_oidc.auth.OIDCAuthenticationBackend._verify_jws")
    @patch("mozilla_django_oidc.auth.requests")
    def test_custom_username_algo(self, request_mock, jws_mock, algo_mock):
        """Test user creation with custom username algorithm."""
        auth_request = RequestFactory().get("/foo", {"code": "foo", "state": "bar"})
        auth_request.session = {}

        self.assertEqual(User.objects.filter(email="email@example.com").exists(), False)
        algo_mock.return_value = "username_algo"
        jws_mock.return_value = json.dumps({"nonce": "nonce"}).encode("utf-8")
        get_json_mock = Mock()
        get_json_mock.json.return_value = {
            "nickname": "a_username",
            "email": "email@example.com",
        }
        request_mock.get.return_value = get_json_mock
        post_json_mock = Mock()
        post_json_mock.json.return_value = {
            "id_token": "id_token",
            "access_token": "access_granted",
        }
        request_mock.post.return_value = post_json_mock
        self.assertEqual(
            self.backend.authenticate(request=auth_request),
            User.objects.get(username="username_algo"),
        )

    @override_settings(
        OIDC_USE_NONCE=False,
        OIDC_USERNAME_ALGO="tests.test_auth.dotted_username_algo_callback",
    )
    @patch("mozilla_django_oidc.auth.OIDCAuthenticationBackend._verify_jws")
    @patch("mozilla_django_oidc.auth.requests")
    def test_custom_username_algo_dotted_path(self, request_mock, jws_mock):
        """Test user creation with custom username algorithm with a dotted path."""
        auth_request = RequestFactory().get("/foo", {"code": "foo", "state": "bar"})
        auth_request.session = {}

        self.assertEqual(User.objects.filter(email="email@example.com").exists(), False)
        jws_mock.return_value = json.dumps({"nonce": "nonce"}).encode("utf-8")
        get_json_mock = Mock()
        get_json_mock.json.return_value = {
            "nickname": "a_username",
            "email": "email@example.com",
        }
        request_mock.get.return_value = get_json_mock
        post_json_mock = Mock()
        post_json_mock.json.return_value = {
            "id_token": "id_token",
            "access_token": "access_granted",
        }
        request_mock.post.return_value = post_json_mock
        self.assertEqual(
            self.backend.authenticate(request=auth_request),
            User.objects.get(username="dotted_username_algo"),
        )

    @override_settings(
        OIDC_USE_NONCE=False,
        OIDC_USERNAME_ALGO="tests.test_auth.dotted_username_algo_callback_with_claims",
    )
    @patch("mozilla_django_oidc.auth.OIDCAuthenticationBackend._verify_jws")
    @patch("mozilla_django_oidc.auth.requests")
    def test_dotted_username_algo_callback_with_claims(self, request_mock, jws_mock):
        """Test user creation with custom username algorithm with a dotted path."""
        auth_request = RequestFactory().get("/foo", {"code": "foo", "state": "bar"})
        auth_request.session = {}

        self.assertEqual(User.objects.filter(email="email@example.com").exists(), False)
        jws_mock.return_value = json.dumps({"nonce": "nonce"}).encode("utf-8")
        domain = "django.con"
        get_json_mock = Mock()
        get_json_mock.json.return_value = {
            "nickname": "a_username",
            "email": "email@example.com",
            "domain": domain,
        }
        request_mock.get.return_value = get_json_mock
        post_json_mock = Mock()
        post_json_mock.json.return_value = {
            "id_token": "id_token",
            "access_token": "access_granted",
        }
        request_mock.post.return_value = post_json_mock
        self.assertEqual(
            self.backend.authenticate(request=auth_request),
            User.objects.get(username=f"{domain}/email@example.com"),
        )

    @override_settings(OIDC_USE_NONCE=False)
    @patch("mozilla_django_oidc.auth.OIDCAuthenticationBackend._verify_jws")
    @patch("mozilla_django_oidc.auth.requests")
    def test_duplicate_emails_exact(self, request_mock, jws_mock):
        """Test auth with two users having the same email."""
        auth_request = RequestFactory().get("/foo", {"code": "foo", "state": "bar"})
        auth_request.session = {}

        User.objects.create(username="user1", email="email@example.com")
        User.objects.create(username="user2", email="email@example.com")
        jws_mock.return_value = json.dumps({"nonce": "nonce"}).encode("utf-8")
        get_json_mock = Mock()
        get_json_mock.json.return_value = {
            "nickname": "a_username",
            "email": "email@example.com",
        }
        request_mock.get.return_value = get_json_mock
        post_json_mock = Mock()
        post_json_mock.json.return_value = {
            "id_token": "id_token",
            "access_token": "access_granted",
        }
        request_mock.post.return_value = post_json_mock
        self.assertIsNone(self.backend.authenticate(request=auth_request))

    @override_settings(OIDC_USE_NONCE=False)
    @patch("mozilla_django_oidc.auth.OIDCAuthenticationBackend._verify_jws")
    @patch("mozilla_django_oidc.auth.requests")
    def test_duplicate_emails_case_mismatch(self, request_mock, jws_mock):
        """Test auth with two users having the same email, with different case."""
        auth_request = RequestFactory().get("/foo", {"code": "foo", "state": "bar"})
        auth_request.session = {}

        User.objects.create(username="user1", email="email@example.com")
        User.objects.create(username="user2", email="eMaIl@ExAmPlE.cOm")
        jws_mock.return_value = json.dumps({"nonce": "nonce"}).encode("utf-8")
        get_json_mock = Mock()
        get_json_mock.json.return_value = {
            "nickname": "a_username",
            "email": "email@example.com",
        }
        request_mock.get.return_value = get_json_mock
        post_json_mock = Mock()
        post_json_mock.json.return_value = {
            "id_token": "id_token",
            "access_token": "access_granted",
        }
        request_mock.post.return_value = post_json_mock
        self.assertIsNone(self.backend.authenticate(request=auth_request))

    @override_settings(OIDC_USE_NONCE=False)
    @patch("mozilla_django_oidc.auth.OIDCAuthenticationBackend.update_user")
    @patch("mozilla_django_oidc.auth.OIDCAuthenticationBackend._verify_jws")
    @patch("mozilla_django_oidc.auth.requests")
    def test_custom_update_user(self, request_mock, jws_mock, update_user_mock):
        """User updated with new claims"""
        auth_request = RequestFactory().get("/foo", {"code": "foo", "state": "bar"})
        auth_request.session = {}

        User.objects.create(
            username="user1", email="email@example.com", first_name="User"
        )

        def update_user(user, claims):
            user.first_name = claims["nickname"]
            user.save()

        update_user_mock.side_effect = update_user

        jws_mock.return_value = json.dumps({"nonce": "nonce"}).encode("utf-8")
        get_json_mock = Mock()
        get_json_mock.json.return_value = {
            "nickname": "a_username",
            "email": "email@example.com",
        }
        request_mock.get.return_value = get_json_mock
        post_json_mock = Mock()
        post_json_mock.json.return_value = {
            "id_token": "id_token",
            "access_token": "access_granted",
        }
        request_mock.post.return_value = post_json_mock
        self.assertIsNone(self.backend.authenticate(request=auth_request))

        self.assertEqual(User.objects.get().first_name, "a_username")


class OIDCAuthenticationBackendRS256WithKeyTestCase(TestCase):
    """Authentication tests with ALG RS256 and provided IdP Sign Key."""

    @override_settings(OIDC_OP_TOKEN_ENDPOINT="https://server.example.com/token")
    @override_settings(OIDC_OP_USER_ENDPOINT="https://server.example.com/user")
    @override_settings(OIDC_RP_CLIENT_ID="example_id")
    @override_settings(OIDC_RP_CLIENT_SECRET="client_secret")
    @override_settings(OIDC_RP_SIGN_ALGO="RS256")
    @override_settings(OIDC_RP_IDP_SIGN_KEY="sign_key")
    def setUp(self):
        self.backend = OIDCAuthenticationBackend()

    @override_settings(OIDC_USE_NONCE=False)
    @patch("mozilla_django_oidc.auth.OIDCAuthenticationBackend._verify_jws")
    @patch("mozilla_django_oidc.auth.requests")
    def test_jwt_verify_sign_key(self, request_mock, jws_mock):
        """Test jwt verification signature."""
        auth_request = RequestFactory().get("/foo", {"code": "foo", "state": "bar"})
        auth_request.session = {}

        jws_mock.return_value = json.dumps({"aud": "audience"}).encode("utf-8")
        get_json_mock = Mock()
        get_json_mock.json.return_value = {
            "nickname": "username",
            "email": "email@example.com",
        }
        request_mock.get.return_value = get_json_mock
        post_json_mock = Mock()
        post_json_mock.json.return_value = {
            "id_token": "token",
            "access_token": "access_token",
        }
        request_mock.post.return_value = post_json_mock
        self.backend.authenticate(request=auth_request)
        calls = [call(force_bytes("token"), "sign_key")]
        jws_mock.assert_has_calls(calls)


class OIDCAuthenticationBackendRS256WithJwksEndpointTestCase(TestCase):
    """Authentication tests with ALG RS256 and IpD JWKS Endpoint."""

    @override_settings(OIDC_OP_TOKEN_ENDPOINT="https://server.example.com/token")
    @override_settings(OIDC_OP_USER_ENDPOINT="https://server.example.com/user")
    @override_settings(OIDC_RP_CLIENT_ID="example_id")
    @override_settings(OIDC_RP_CLIENT_SECRET="client_secret")
    @override_settings(OIDC_RP_SIGN_ALGO="RS256")
    @override_settings(OIDC_OP_JWKS_ENDPOINT="https://server.example.com/jwks")
    def setUp(self):
        self.backend = OIDCAuthenticationBackend()

    @override_settings(OIDC_USE_NONCE=False)
    @patch("mozilla_django_oidc.auth.OIDCAuthenticationBackend._verify_jws")
    @patch("mozilla_django_oidc.auth.OIDCAuthenticationBackend.retrieve_matching_jwk")
    @patch("mozilla_django_oidc.auth.requests")
    def test_jwt_verify_sign_key_calls(self, request_mock, jwk_mock, jws_mock):
        """Test jwt verification signature."""
        auth_request = RequestFactory().get("/foo", {"code": "foo", "state": "bar"})
        auth_request.session = {}

        jwk_mock_ret = {
            "kty": "RSA",
            "alg": "RS256",
            "use": "sig",
            "kid": "cc7d29c9cb3780741cc0876633c9107a0f33c289",
            "n": "20LvblCBaPicNV3-NnJuahqbpi-b8hFD",
            "e": "AQAB",
        }
        jwk_mock.return_value = jwk_mock_ret

        jws_mock.return_value = json.dumps({"aud": "audience"}).encode("utf-8")
        get_json_mock = Mock()
        get_json_mock.json.return_value = {
            "nickname": "username",
            "email": "email@example.com",
        }
        request_mock.get.return_value = get_json_mock
        post_json_mock = Mock()
        post_json_mock.json.return_value = {
            "id_token": "token",
            "access_token": "access_token",
        }
        request_mock.post.return_value = post_json_mock
        self.backend.authenticate(request=auth_request)
        calls = [call(force_bytes("token"), jwk_mock_ret)]
        jws_mock.assert_has_calls(calls)

    @patch("mozilla_django_oidc.auth.requests")
    def test_retrieve_matching_jwk(self, mock_requests):
        """Test retrieving valid jwk"""

        get_json_mock = Mock()
        get_json_mock.json.return_value = {
            "keys": [
                {
                    "alg": "RS256",
                    "kid": "foobar",
                },
                {
                    "alg": "RS512",
                    "kid": "foobar512",
                },
            ]
        }
        mock_requests.get.return_value = get_json_mock

        header = force_bytes(
            json.dumps({"alg": "RS256", "typ": "JWT", "kid": "foobar"})
        )
        payload = force_bytes(json.dumps({"foo": "bar"}))

        # Compute signature
        key = b"mysupersecuretestkey"
        h = hmac.HMAC(key, hashes.SHA256(), backend=default_backend())
        msg = "{}.{}".format(
            smart_str(b64encode(header)), smart_str(b64encode(payload))
        )
        h.update(force_bytes(msg))
        signature = b64encode(h.finalize())

        token = "{}.{}.{}".format(
            smart_str(b64encode(header)),
            smart_str(b64encode(payload)),
            smart_str(signature),
        )

        jwk_key = self.backend.retrieve_matching_jwk(force_bytes(token))
        self.assertEqual(jwk_key, get_json_mock.json.return_value["keys"][0])

    @patch("mozilla_django_oidc.auth.requests")
    def test_retrieve_matching_jwk_same_kid(self, mock_requests):
        """Test retrieving valid jwk from a list of keys with the same kid"""

        get_json_mock = Mock()
        get_json_mock.json.return_value = {
            "keys": [
                {
                    "alg": "RS512",
                    "kid": "foobar",
                },
                {
                    "alg": "RS384",
                    "kid": "foobar",
                },
                {
                    "alg": "RS256",
                    "kid": "foobar",
                },
            ]
        }
        mock_requests.get.return_value = get_json_mock

        header = force_bytes(
            json.dumps({"alg": "RS256", "typ": "JWT", "kid": "foobar"})
        )
        payload = force_bytes(json.dumps({"foo": "bar"}))

        # Compute signature
        key = b"mysupersecuretestkey"
        h = hmac.HMAC(key, hashes.SHA256(), backend=default_backend())
        msg = "{}.{}".format(
            smart_str(b64encode(header)), smart_str(b64encode(payload))
        )
        h.update(force_bytes(msg))
        signature = b64encode(h.finalize())

        token = "{}.{}.{}".format(
            smart_str(b64encode(header)),
            smart_str(b64encode(payload)),
            smart_str(signature),
        )

        jwk_key = self.backend.retrieve_matching_jwk(force_bytes(token))
        self.assertEqual(jwk_key, get_json_mock.json.return_value["keys"][2])

    @patch("mozilla_django_oidc.auth.requests")
    def test_retrieve_mismatcing_jwk_alg(self, mock_requests):
        """Test retrieving mismatching jwk alg"""

        get_json_mock = Mock()
        get_json_mock.json.return_value = {
            "keys": [
                {
                    "alg": "foo",
                    "kid": "bar",
                }
            ]
        }
        mock_requests.get.return_value = get_json_mock

        header = force_bytes(json.dumps({"alg": "HS256", "typ": "JWT", "kid": "bar"}))
        payload = force_bytes(json.dumps({"foo": "bar"}))

        # Compute signature
        key = b"mysupersecuretestkey"
        h = hmac.HMAC(key, hashes.SHA256(), backend=default_backend())
        msg = "{}.{}".format(
            smart_str(b64encode(header)), smart_str(b64encode(payload))
        )
        h.update(force_bytes(msg))
        signature = b64encode(h.finalize())

        token = "{}.{}.{}".format(
            smart_str(b64encode(header)),
            smart_str(b64encode(payload)),
            smart_str(signature),
        )

        with self.assertRaises(SuspiciousOperation) as ctx:
            self.backend.retrieve_matching_jwk(force_bytes(token))

        self.assertEqual(ctx.exception.args[0], "Could not find a valid JWKS.")

    @patch("mozilla_django_oidc.auth.requests")
    def test_retrieve_mismatcing_jwk_kid(self, mock_requests):
        """Test retrieving mismatching jwk kid"""

        get_json_mock = Mock()
        get_json_mock.json.return_value = {
            "keys": [
                {
                    "alg": "HS256",
                    "kid": "foobar",
                }
            ]
        }
        mock_requests.get.return_value = get_json_mock

        header = force_bytes(json.dumps({"alg": "HS256", "typ": "JWT", "kid": "bar"}))
        payload = force_bytes(json.dumps({"foo": "bar"}))

        # Compute signature
        key = b"mysupersecuretestkey"
        h = hmac.HMAC(key, hashes.SHA256(), backend=default_backend())
        msg = "{}.{}".format(
            smart_str(b64encode(header)), smart_str(b64encode(payload))
        )
        h.update(force_bytes(msg))
        signature = b64encode(h.finalize())

        token = "{}.{}.{}".format(
            smart_str(b64encode(header)),
            smart_str(b64encode(payload)),
            smart_str(signature),
        )

        with self.assertRaises(SuspiciousOperation) as ctx:
            self.backend.retrieve_matching_jwk(force_bytes(token))

        self.assertEqual(ctx.exception.args[0], "Could not find a valid JWKS.")

    @patch("mozilla_django_oidc.auth.requests")
    def test_retrieve_jwk_optional_alg(self, mock_requests):
        """Test retrieving jwk with optional alg"""

        get_json_mock = Mock()
        get_json_mock.json.return_value = {
            "keys": [
                {
                    "kid": "kid",
                }
            ]
        }
        mock_requests.get.return_value = get_json_mock

        header = force_bytes(json.dumps({"alg": "HS256", "typ": "JWT", "kid": "kid"}))
        payload = force_bytes(json.dumps({"foo": "bar"}))

        # Compute signature
        key = b"mysupersecuretestkey"
        h = hmac.HMAC(key, hashes.SHA256(), backend=default_backend())
        msg = "{}.{}".format(
            smart_str(b64encode(header)), smart_str(b64encode(payload))
        )
        h.update(force_bytes(msg))
        signature = b64encode(h.finalize())

        token = "{}.{}.{}".format(
            smart_str(b64encode(header)),
            smart_str(b64encode(payload)),
            smart_str(signature),
        )

        jwk_key = self.backend.retrieve_matching_jwk(force_bytes(token))
        self.assertEqual(jwk_key, get_json_mock.json.return_value["keys"][0])

    @patch("mozilla_django_oidc.auth.requests")
    def test_retrieve_not_existing_jwk(self, mock_requests):
        """Test retrieving jwk that doesn't exist."""

        get_json_mock = Mock()
        get_json_mock.json.return_value = {"keys": [{"alg": "RS256", "kid": "kid"}]}
        mock_requests.get.return_value = get_json_mock

        header = force_bytes(
            json.dumps({"alg": "RS256", "typ": "JWT", "kid": "differentkid"})
        )
        payload = force_bytes(json.dumps({"foo": "bar"}))

        # Compute signature
        key = b"mysupersecuretestkey"
        h = hmac.HMAC(key, hashes.SHA256(), backend=default_backend())
        msg = "{}.{}".format(
            smart_str(b64encode(header)), smart_str(b64encode(payload))
        )
        h.update(force_bytes(msg))
        signature = b64encode(h.finalize())

        token = "{}.{}.{}".format(
            smart_str(b64encode(header)),
            smart_str(b64encode(payload)),
            smart_str(signature),
        )

        with self.assertRaises(SuspiciousOperation) as ctx:
            self.backend.retrieve_matching_jwk(force_bytes(token))

        self.assertEqual(ctx.exception.args[0], "Could not find a valid JWKS.")


class TestVerifyClaim(TestCase):
    @patch("mozilla_django_oidc.auth.import_from_settings")
    def test_returns_false_if_email_not_in_claims(self, patch_settings):
        patch_settings.return_value = "openid email"
        ret = OIDCAuthenticationBackend().verify_claims({})
        self.assertFalse(ret)

    @patch("mozilla_django_oidc.auth.import_from_settings")
    def test_returns_true_if_email_in_claims(self, patch_settings):
        patch_settings.return_value = "openid email"
        ret = OIDCAuthenticationBackend().verify_claims({"email": "email@example.com"})
        self.assertTrue(ret)

    @patch("mozilla_django_oidc.auth.import_from_settings")
    @patch("mozilla_django_oidc.auth.LOGGER")
    def test_returns_true_custom_claims(self, patch_logger, patch_settings):
        patch_settings.return_value = "foo bar"
        ret = OIDCAuthenticationBackend().verify_claims({})
        self.assertTrue(ret)
        msg = (
            "Custom OIDC_RP_SCOPES defined. "
            "You need to override `verify_claims` for custom claims verification."
        )
        patch_logger.warning.assert_called_with(msg)


def dotted_username_algo_callback(email):
    return "dotted_username_algo"


<<<<<<< HEAD
@override_settings(OIDC_OP_TOKEN_ENDPOINT="https://server.example.com/token")
@override_settings(OIDC_OP_USER_ENDPOINT="https://server.example.com/user")
@override_settings(OIDC_RP_CLIENT_ID="example_id")
@override_settings(OIDC_RP_CLIENT_SECRET="client_secret")
@override_settings(OIDC_RP_SIGN_ALGO="ES256")
class OIDCAuthenticationBackendES256WithJwksEndpointTestCase(TestCase):
    """Authentication tests with ALG ES256 and IpD JWKS Endpoint."""

    def test_es256_alg_misconfiguration(self):
        """Test that ES algorithm requires a JWKS endpoint"""

        with self.assertRaises(ImproperlyConfigured) as ctx:
            OIDCAuthenticationBackend()

        self.assertEqual(
            ctx.exception.args[0],
            "ES256 alg requires OIDC_RP_IDP_SIGN_KEY or OIDC_OP_JWKS_ENDPOINT to be configured.",
        )

    @patch("mozilla_django_oidc.auth.requests")
    @override_settings(OIDC_OP_JWKS_ENDPOINT="https://server.example.com/jwks")
    def test_es256_alg_verification(self, mock_requests):
        """Test that token can be verified with the ES algorithm"""

        self.backend = OIDCAuthenticationBackend()

        # Generate a private key to create a test token with
        private_key = ec.generate_private_key(ec.SECP256R1, default_backend())
        private_key_pem = private_key.private_bytes(
            serialization.Encoding.PEM,
            serialization.PrivateFormat.PKCS8,
            serialization.NoEncryption(),
        )

        # Make the public key available through the JWKS response
        public_numbers = private_key.public_key().public_numbers()
        get_json_mock = Mock()
        get_json_mock.json.return_value = {
            "keys": [
                {
                    "kid": "eckid",
                    "kty": "EC",
                    "alg": "ES256",
                    "use": "sig",
                    "x": smart_str(b64encode(public_numbers.x.to_bytes(32, "big"))),
                    "y": smart_str(b64encode(public_numbers.y.to_bytes(32, "big"))),
                    "crv": "P-256",
                }
            ]
        }
        mock_requests.get.return_value = get_json_mock

        header = force_bytes(
            json.dumps(
                {
                    "typ": "JWT",
                    "alg": "ES256",
                    "kid": "eckid",
                },
            )
        )
        data = {"name": "John Doe", "test": "test_es256_alg_verification"}

        h = hmac.HMAC(private_key_pem, hashes.SHA256(), backend=default_backend())
        msg = "{}.{}".format(
            smart_str(b64encode(header)),
            smart_str(b64encode(force_bytes(json.dumps(data)))),
        )
        h.update(force_bytes(msg))

        signature = b64encode(ES256.sign(private_key, force_bytes(msg)))
        token = "{}.{}".format(
            msg,
            smart_str(signature),
        )

        # Verify the token created with the private key by using the JWKS endpoint,
        # where the public numbers are.
        payload = self.backend.verify_token(token)

        self.assertEqual(payload, data)
        mock_requests.get.assert_called_once()
=======
def dotted_username_algo_callback_with_claims(email, claims=None):
    domain = claims["domain"]
    username = f"{domain}/{email}"
    return username
>>>>>>> 58b229e5
<|MERGE_RESOLUTION|>--- conflicted
+++ resolved
@@ -1206,7 +1206,12 @@
     return "dotted_username_algo"
 
 
-<<<<<<< HEAD
+def dotted_username_algo_callback_with_claims(email, claims=None):
+    domain = claims["domain"]
+    username = f"{domain}/{email}"
+    return username
+
+
 @override_settings(OIDC_OP_TOKEN_ENDPOINT="https://server.example.com/token")
 @override_settings(OIDC_OP_USER_ENDPOINT="https://server.example.com/user")
 @override_settings(OIDC_RP_CLIENT_ID="example_id")
@@ -1288,10 +1293,4 @@
         payload = self.backend.verify_token(token)
 
         self.assertEqual(payload, data)
-        mock_requests.get.assert_called_once()
-=======
-def dotted_username_algo_callback_with_claims(email, claims=None):
-    domain = claims["domain"]
-    username = f"{domain}/{email}"
-    return username
->>>>>>> 58b229e5
+        mock_requests.get.assert_called_once()