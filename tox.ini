[tox]
envlist =
    lint
<<<<<<< HEAD
    python3.10-django420
=======
    py{38,39,310,311}-django320
    py{38,39,310,311,312}-django420

[gh-actions]
python =
  3.8: py38
  3.9: py39
  3.10: py310
  3.11: py311
  3.12: py312, coverage, lint
>>>>>>> 107805c7

[testenv]
commands = django-admin test
setenv =
    DJANGO_SETTINGS_MODULE=tests.settings
    PYTHONPATH={toxinidir}
    PYTHONWARNINGS=default
deps =
    -r{toxinidir}/tests/requirements.txt
<<<<<<< HEAD
    django420: Django>=4.2.0,<5.0
=======
    django320: Django>=3.2.0,<4.0
    django320: djangorestframework>=3.14
    django420: Django>=4.2,<5.0
>>>>>>> 107805c7
    django420: djangorestframework>=3.14

[testenv:coverage]
commands =
    coverage run --source mozilla_django_oidc {envbindir}/django-admin test
deps =
    coverage
    -r{toxinidir}/tests/requirements.txt
<<<<<<< HEAD
    Django>=4.2.0
=======
    Django>=4.2
>>>>>>> 107805c7
    djangorestframework>=3.14

[testenv:lint]
deps =
    flake8
commands =
    flake8 {toxinidir}/tests
    flake8 {toxinidir}/mozilla_django_oidc<|MERGE_RESOLUTION|>--- conflicted
+++ resolved
@@ -1,20 +1,13 @@
 [tox]
 envlist =
     lint
-<<<<<<< HEAD
-    python3.10-django420
-=======
-    py{38,39,310,311}-django320
-    py{38,39,310,311,312}-django420
+    py{310,311,312}-django420
 
 [gh-actions]
 python =
-  3.8: py38
-  3.9: py39
   3.10: py310
   3.11: py311
   3.12: py312, coverage, lint
->>>>>>> 107805c7
 
 [testenv]
 commands = django-admin test
@@ -24,13 +17,7 @@
     PYTHONWARNINGS=default
 deps =
     -r{toxinidir}/tests/requirements.txt
-<<<<<<< HEAD
-    django420: Django>=4.2.0,<5.0
-=======
-    django320: Django>=3.2.0,<4.0
-    django320: djangorestframework>=3.14
     django420: Django>=4.2,<5.0
->>>>>>> 107805c7
     django420: djangorestframework>=3.14
 
 [testenv:coverage]
@@ -39,11 +26,7 @@
 deps =
     coverage
     -r{toxinidir}/tests/requirements.txt
-<<<<<<< HEAD
-    Django>=4.2.0
-=======
     Django>=4.2
->>>>>>> 107805c7
     djangorestframework>=3.14
 
 [testenv:lint]
